--- conflicted
+++ resolved
@@ -73,11 +73,7 @@
 		t.Run(tc.name, func(t *testing.T) {
 			step := MultiStageTestStep(api.TestStepConfiguration{
 				MultiStageTestConfigurationLiteral: &tc.steps,
-<<<<<<< HEAD
-			}, &tc.config, api.NewDeferredParameters(nil), nil, "", nil)
-=======
-			}, &tc.config, api.NewDeferredParameters(nil), nil, nil, "", nil, nil)
->>>>>>> b47d2a80
+			}, &tc.config, api.NewDeferredParameters(nil), nil, "", nil, nil)
 			ret := step.Requires()
 			if len(ret) == len(tc.req) {
 				matches := true
@@ -131,11 +127,7 @@
 		},
 	}
 	jobSpec.SetNamespace("namespace")
-<<<<<<< HEAD
-	step := newMultiStageTestStep(config.Tests[0], &config, nil, nil, "artifact_dir", &jobSpec)
-=======
-	step := newMultiStageTestStep(config.Tests[0], &config, nil, nil, nil, "artifact_dir", &jobSpec, nil)
->>>>>>> b47d2a80
+	step := newMultiStageTestStep(config.Tests[0], &config, nil, nil, "artifact_dir", &jobSpec, nil)
 	env := []coreapi.EnvVar{
 		{Name: "RELEASE_IMAGE_INITIAL", Value: "release:initial"},
 		{Name: "RELEASE_IMAGE_LATEST", Value: "release:latest"},
@@ -205,11 +197,7 @@
 					Test:        test,
 					Environment: tc.env,
 				},
-<<<<<<< HEAD
-			}, &api.ReleaseBuildConfiguration{}, nil, nil, "", &jobSpec)
-=======
-			}, &api.ReleaseBuildConfiguration{}, nil, nil, nil, "", &jobSpec, nil)
->>>>>>> b47d2a80
+			}, &api.ReleaseBuildConfiguration{}, nil, nil, "", &jobSpec, nil)
 			pods, err := step.(*multiStageTestStep).generatePods(test, nil, false)
 			if err != nil {
 				t.Fatal(err)
@@ -256,11 +244,7 @@
 		},
 	}
 	jobSpec.SetNamespace("namespace")
-<<<<<<< HEAD
-	step := newMultiStageTestStep(config.Tests[0], &config, nil, nil, "artifact_dir", &jobSpec)
-=======
-	step := newMultiStageTestStep(config.Tests[0], &config, nil, nil, nil, "artifact_dir", &jobSpec, nil)
->>>>>>> b47d2a80
+	step := newMultiStageTestStep(config.Tests[0], &config, nil, nil, "artifact_dir", &jobSpec, nil)
 	ret, err := step.generatePods(config.Tests[0].MultiStageTestConfigurationLiteral.Test, nil, false)
 	if err != nil {
 		t.Fatal(err)
@@ -367,16 +351,9 @@
 					Post:               []api.LiteralTestStep{{As: "post0"}, {As: "post1", OptionalOnSuccess: &yes}},
 					AllowSkipOnSuccess: &yes,
 				},
-<<<<<<< HEAD
-			}, &api.ReleaseBuildConfiguration{}, nil, &fakePodClient{fakePodExecutor: crclient}, "", &jobSpec)
+			}, &api.ReleaseBuildConfiguration{}, nil, &fakePodClient{fakePodExecutor: crclient}, "", &jobSpec, nil)
 			if err := step.Run(context.Background()); (err != nil) != (tc.failures != nil) {
 				t.Errorf("expected error: %t, got error: %v", (tc.failures != nil), err)
-=======
-			}, &api.ReleaseBuildConfiguration{}, nil, &fakePodClient{NewPodClient(client, nil, nil)}, crclient, "", &jobSpec, nil)
-			if err := step.Run(context.Background()); tc.failures == nil && err != nil {
-				t.Error(err)
-				return
->>>>>>> b47d2a80
 			}
 			secrets := &coreapi.SecretList{}
 			if err := crclient.List(context.TODO(), secrets, ctrlruntimeclient.InNamespace(jobSpec.Namespace())); err != nil {
@@ -427,15 +404,10 @@
 				{As: "test1", ArtifactDir: "/path/to/artifacts"},
 			},
 		},
-<<<<<<< HEAD
-	}, &api.ReleaseBuildConfiguration{}, nil, &fakePodClient{fakePodExecutor: &fakePodExecutor{Client: fakectrlruntimeclient.NewFakeClient()}}, tmp, &jobSpec)
+	}, &api.ReleaseBuildConfiguration{}, nil, &fakePodClient{fakePodExecutor: &fakePodExecutor{Client: fakectrlruntimeclient.NewFakeClient()}}, tmp, &jobSpec, nil)
 	ctx, cancel := context.WithTimeout(context.Background(), 10*time.Second)
 	defer cancel()
 	if err := step.Run(ctx); err != nil {
-=======
-	}, &api.ReleaseBuildConfiguration{}, nil, &fakePodClient{NewPodClient(client, nil, nil)}, fakectrlruntimeclient.NewFakeClient(), tmp, &jobSpec, nil)
-	if err := step.Run(context.Background()); err != nil {
->>>>>>> b47d2a80
 		t.Fatal(err)
 	}
 	for _, x := range []string{"test0", "test1"} {
@@ -508,11 +480,7 @@
 					Test: []api.LiteralTestStep{{As: "test0"}, {As: "test1"}},
 					Post: []api.LiteralTestStep{{As: "post0"}, {As: "post1"}},
 				},
-<<<<<<< HEAD
-			}, &api.ReleaseBuildConfiguration{}, nil, &fakePodClient{fakePodExecutor: client}, "/dev/null", &jobSpec)
-=======
-			}, &api.ReleaseBuildConfiguration{}, nil, &fakePodClient{NewPodClient(client, nil, nil)}, fakectrlruntimeclient.NewFakeClient(), "/dev/null", &jobSpec, nil)
->>>>>>> b47d2a80
+			}, &api.ReleaseBuildConfiguration{}, nil, &fakePodClient{fakePodExecutor: client}, "/dev/null", &jobSpec, nil)
 			if err := step.Run(context.Background()); tc.failures == nil && err != nil {
 				t.Error(err)
 				return
